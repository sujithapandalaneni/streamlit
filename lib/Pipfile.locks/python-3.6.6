{
    "_meta": {
        "hash": {
            "sha256": "30b9b8e40a3ec3954f46ee967f18fdd51e41640bca455c415a061dfdd2d6d8b0"
        },
        "pipfile-spec": 6,
        "requires": {},
        "sources": [
            {
                "name": "pypi",
                "url": "https://pypi.org/simple",
                "verify_ssl": true
            }
        ]
    },
    "default": {
        "argh": {
            "hashes": [
                "sha256:a9b3aaa1904eeb78e32394cd46c6f37ac0fb4af6dc488daa58971bdc7d7fcaf3",
                "sha256:e9535b8c84dc9571a48999094fda7f33e63c3f1b74f3e5f3ac0105a58405bb65"
            ],
            "version": "==0.26.2"
        },
        "backports-abc": {
            "hashes": [
                "sha256:033be54514a03e255df75c5aee8f9e672f663f93abb723444caec8fe43437bde",
                "sha256:52089f97fe7a9aa0d3277b220c1d730a85aefd64e1b2664696fe35317c5470a7"
            ],
            "index": "pypi",
            "markers": "python_version < '3.0'",
            "version": "==0.5"
        },
        "base58": {
            "hashes": [
                "sha256:1e42993c0628ed4f898c03b522b26af78fb05115732549b21a028bc4633d19ab",
                "sha256:6aa0553e477478993588303c54659d15e3c17ae062508c854a8b752d07c716bd",
                "sha256:9a793c599979c497800eb414c852b80866f28daaed5494703fc129592cc83e60"
            ],
            "index": "pypi",
            "version": "==1.0.3"
        },
        "boto3": {
            "hashes": [
<<<<<<< HEAD
                "sha256:1b4a86e1167ba7cbb9dbf2a0a0b86447b35a2b901ae5aace75b8196631680957",
                "sha256:f5b12367c530dac45782251b672f1e911da5c74285f89850b0f4f5694b8c388c"
            ],
            "index": "pypi",
            "version": "==1.9.115"
        },
        "botocore": {
            "hashes": [
                "sha256:7c8ec120bc5bcc4076aebd7dac3a679777ff3a3ce3263c64d7342ea7982b578c",
                "sha256:f4607f8800f87fd8eacd450699666f92d7fbc48fbb757903ad56825ce08e072a"
            ],
            "index": "pypi",
            "version": "==1.12.115"
=======
                "sha256:25bf66529b94fc9b89928fd5fd004d4a15c7e9603b44692e9652b8fc526699c3",
                "sha256:60b6f8ce0f2213b070ad67851466b7e8467061efe9536df467f61402c2110a9f"
            ],
            "index": "pypi",
            "version": "==1.9.119"
        },
        "botocore": {
            "hashes": [
                "sha256:22e8c1a52aea4511a276926400bc2a2209c6cd96e75d144696c5e5b405775914",
                "sha256:92e8cf18e220aadef3db0ef724537a8b3414f2836d99a972e09b9c9bd4001295"
            ],
            "index": "pypi",
            "version": "==1.12.119"
>>>>>>> c3ea5db4
        },
        "click": {
            "hashes": [
                "sha256:2335065e6395b9e67ca716de5f7526736bfa6ceead690adf616d925bdc622b13",
                "sha256:5b94b49521f6456670fdb30cd82a4eca9412788a93fa6dd6df72c94d5a8ff2d7"
            ],
            "index": "pypi",
            "version": "==7.0"
        },
        "docutils": {
            "hashes": [
                "sha256:02aec4bd92ab067f6ff27a38a38a41173bf01bed8f89157768c1573f53e474a6",
                "sha256:51e64ef2ebfb29cae1faa133b3710143496eca21c530f3f71424d77687764274",
                "sha256:7a4bd47eaf6596e1295ecb11361139febe29b084a87bf005bf899f9a42edc3c6"
            ],
            "index": "pypi",
            "version": "==0.14"
        },
        "enum-compat": {
            "hashes": [
                "sha256:939ceff18186a5762ae4db9fa7bfe017edbd03b66526b798dd8245394c8a4192"
            ],
            "index": "pypi",
            "version": "==0.0.2"
        },
        "future": {
            "hashes": [
                "sha256:67045236dcfd6816dc439556d009594abf643e5eb48992e36beac09c2ca659b8"
            ],
            "index": "pypi",
            "version": "==0.17.1"
        },
        "futures": {
            "hashes": [
                "sha256:51ecb45f0add83c806c68e4b06106f90db260585b25ef2abfcda0bd95c0132fd",
                "sha256:c4884a65654a7c45435063e14ae85280eb1f111d94e542396717ba9828c4337f"
            ],
            "index": "pypi",
            "markers": "python_version < '3.0'",
            "version": "==3.1.1"
        },
        "jmespath": {
            "hashes": [
                "sha256:3720a4b1bd659dd2eecad0666459b9788813e032b83e7ba58578e48254e0a0e6",
                "sha256:bde2aef6f44302dfb30320115b17d030798de8c4110e28d5cf6cf91a7a31074c"
            ],
            "version": "==0.9.4"
        },
        "numpy": {
            "hashes": [
                "sha256:1980f8d84548d74921685f68096911585fee393975f53797614b34d4f409b6da",
                "sha256:22752cd809272671b273bb86df0f505f505a12368a3a5fc0aa811c7ece4dfd5c",
                "sha256:23cc40313036cffd5d1873ef3ce2e949bdee0646c5d6f375bf7ee4f368db2511",
                "sha256:2b0b118ff547fecabc247a2668f48f48b3b1f7d63676ebc5be7352a5fd9e85a5",
                "sha256:3a0bd1edf64f6a911427b608a894111f9fcdb25284f724016f34a84c9a3a6ea9",
                "sha256:3f25f6c7b0d000017e5ac55977a3999b0b1a74491eacb3c1aa716f0e01f6dcd1",
                "sha256:4061c79ac2230594a7419151028e808239450e676c39e58302ad296232e3c2e8",
                "sha256:560ceaa24f971ab37dede7ba030fc5d8fa173305d94365f814d9523ffd5d5916",
                "sha256:62be044cd58da2a947b7e7b2252a10b42920df9520fc3d39f5c4c70d5460b8ba",
                "sha256:6c692e3879dde0b67a9dc78f9bfb6f61c666b4562fd8619632d7043fb5b691b0",
                "sha256:6f65e37b5a331df950ef6ff03bd4136b3c0bbcf44d4b8e99135d68a537711b5a",
                "sha256:7a78cc4ddb253a55971115f8320a7ce28fd23a065fc33166d601f51760eecfa9",
                "sha256:80a41edf64a3626e729a62df7dd278474fc1726836552b67a8c6396fd7e86760",
                "sha256:893f4d75255f25a7b8516feb5766c6b63c54780323b9bd4bc51cdd7efc943c73",
                "sha256:972ea92f9c1b54cc1c1a3d8508e326c0114aaf0f34996772a30f3f52b73b942f",
                "sha256:9f1d4865436f794accdabadc57a8395bd3faa755449b4f65b88b7df65ae05f89",
                "sha256:9f4cd7832b35e736b739be03b55875706c8c3e5fe334a06210f1a61e5c2c8ca5",
                "sha256:adab43bf657488300d3aeeb8030d7f024fcc86e3a9b8848741ea2ea903e56610",
                "sha256:bd2834d496ba9b1bdda3a6cf3de4dc0d4a0e7be306335940402ec95132ad063d",
                "sha256:d20c0360940f30003a23c0adae2fe50a0a04f3e48dc05c298493b51fd6280197",
                "sha256:d3b3ed87061d2314ff3659bb73896e622252da52558f2380f12c421fbdee3d89",
                "sha256:dc235bf29a406dfda5790d01b998a1c01d7d37f449128c0b1b7d1c89a84fae8b",
                "sha256:fb3c83554f39f48f3fa3123b9c24aecf681b1c289f9334f8215c1d3c8e2f6e5b"
            ],
            "index": "pypi",
            "version": "==1.16.2"
        },
        "pandas": {
            "hashes": [
                "sha256:071e42b89b57baa17031af8c6b6bbd2e9a5c68c595bc6bf9adabd7a9ed125d3b",
                "sha256:17450e25ae69e2e6b303817bdf26b2cd57f69595d8550a77c308be0cd0fd58fa",
                "sha256:17916d818592c9ec891cbef2e90f98cc85e0f1e89ed0924c9b5220dc3209c846",
                "sha256:2538f099ab0e9f9c9d09bbcd94b47fd889bad06dc7ae96b1ed583f1dc1a7a822",
                "sha256:366f30710172cb45a6b4f43b66c220653b1ea50303fbbd94e50571637ffb9167",
                "sha256:42e5ad741a0d09232efbc7fc648226ed93306551772fc8aecc6dce9f0e676794",
                "sha256:4e718e7f395ba5bfe8b6f6aaf2ff1c65a09bb77a36af6394621434e7cc813204",
                "sha256:4f919f409c433577a501e023943e582c57355d50a724c589e78bc1d551a535a2",
                "sha256:4fe0d7e6438212e839fc5010c78b822664f1a824c0d263fd858f44131d9166e2",
                "sha256:5149a6db3e74f23dc3f5a216c2c9ae2e12920aa2d4a5b77e44e5b804a5f93248",
                "sha256:627594338d6dd995cfc0bacd8e654cd9e1252d2a7c959449228df6740d737eb8",
                "sha256:83c702615052f2a0a7fb1dd289726e29ec87a27272d775cb77affe749cca28f8",
                "sha256:8c872f7fdf3018b7891e1e3e86c55b190e6c5cee70cab771e8f246c855001296",
                "sha256:90f116086063934afd51e61a802a943826d2aac572b2f7d55caaac51c13db5b5",
                "sha256:a3352bacac12e1fc646213b998bce586f965c9d431773d9e91db27c7c48a1f7d",
                "sha256:bcdd06007cca02d51350f96debe51331dec429ac8f93930a43eb8fb5639e3eb5",
                "sha256:c1bd07ebc15285535f61ddd8c0c75d0d6293e80e1ee6d9a8d73f3f36954342d0",
                "sha256:c9a4b7c55115eb278c19aa14b34fcf5920c8fe7797a09b7b053ddd6195ea89b3",
                "sha256:cc8fc0c7a8d5951dc738f1c1447f71c43734244453616f32b8aa0ef6013a5dfb",
                "sha256:d7b460bc316064540ce0c41c1438c416a40746fd8a4fb2999668bf18f3c4acf1"
            ],
            "index": "pypi",
            "version": "==0.24.2"
        },
        "pathtools": {
            "hashes": [
                "sha256:7c35c5421a39bb82e58018febd90e3b6e5db34c5443aaaf742b3f33d4655f1c0"
            ],
            "version": "==0.1.2"
        },
        "pillow": {
            "hashes": [
                "sha256:051de330a06c99d6f84bcf582960487835bcae3fc99365185dc2d4f65a390c0e",
                "sha256:0ae5289948c5e0a16574750021bd8be921c27d4e3527800dc9c2c1d2abc81bf7",
                "sha256:0b1efce03619cdbf8bcc61cfae81fcda59249a469f31c6735ea59badd4a6f58a",
                "sha256:163136e09bd1d6c6c6026b0a662976e86c58b932b964f255ff384ecc8c3cefa3",
                "sha256:18e912a6ccddf28defa196bd2021fe33600cbe5da1aa2f2e2c6df15f720b73d1",
                "sha256:24ec3dea52339a610d34401d2d53d0fb3c7fd08e34b20c95d2ad3973193591f1",
                "sha256:267f8e4c0a1d7e36e97c6a604f5b03ef58e2b81c1becb4fccecddcb37e063cc7",
                "sha256:3273a28734175feebbe4d0a4cde04d4ed20f620b9b506d26f44379d3c72304e1",
                "sha256:4c678e23006798fc8b6f4cef2eaad267d53ff4c1779bd1af8725cc11b72a63f3",
                "sha256:4d4bc2e6bb6861103ea4655d6b6f67af8e5336e7216e20fff3e18ffa95d7a055",
                "sha256:505738076350a337c1740a31646e1de09a164c62c07db3b996abdc0f9d2e50cf",
                "sha256:5233664eadfa342c639b9b9977190d64ad7aca4edc51a966394d7e08e7f38a9f",
                "sha256:5d95cb9f6cced2628f3e4de7e795e98b2659dfcc7176ab4a01a8b48c2c2f488f",
                "sha256:7eda4c737637af74bac4b23aa82ea6fbb19002552be85f0b89bc27e3a762d239",
                "sha256:801ddaa69659b36abf4694fed5aa9f61d1ecf2daaa6c92541bbbbb775d97b9fe",
                "sha256:825aa6d222ce2c2b90d34a0ea31914e141a85edefc07e17342f1d2fdf121c07c",
                "sha256:9c215442ff8249d41ff58700e91ef61d74f47dfd431a50253e1a1ca9436b0697",
                "sha256:a3d90022f2202bbb14da991f26ca7a30b7e4c62bf0f8bf9825603b22d7e87494",
                "sha256:a631fd36a9823638fe700d9225f9698fb59d049c942d322d4c09544dc2115356",
                "sha256:a6523a23a205be0fe664b6b8747a5c86d55da960d9586db039eec9f5c269c0e6",
                "sha256:a756ecf9f4b9b3ed49a680a649af45a8767ad038de39e6c030919c2f443eb000",
                "sha256:b117287a5bdc81f1bac891187275ec7e829e961b8032c9e5ff38b70fd036c78f",
                "sha256:ba04f57d1715ca5ff74bb7f8a818bf929a204b3b3c2c2826d1e1cc3b1c13398c",
                "sha256:cd878195166723f30865e05d87cbaf9421614501a4bd48792c5ed28f90fd36ca",
                "sha256:cee815cc62d136e96cf76771b9d3eb58e0777ec18ea50de5cfcede8a7c429aa8",
                "sha256:d1722b7aa4b40cf93ac3c80d3edd48bf93b9208241d166a14ad8e7a20ee1d4f3",
                "sha256:d7c1c06246b05529f9984435fc4fa5a545ea26606e7f450bdbe00c153f5aeaad",
                "sha256:e9c8066249c040efdda84793a2a669076f92a301ceabe69202446abb4c5c5ef9",
                "sha256:f227d7e574d050ff3996049e086e1f18c7bd2d067ef24131e50a1d3fe5831fbc",
                "sha256:fc9a12aad714af36cf3ad0275a96a733526571e52710319855628f476dcb144e"
            ],
            "index": "pypi",
            "version": "==5.4.1"
        },
        "protobuf": {
            "hashes": [
                "sha256:03666634d038e35d90155756914bc3a6316e8bcc0d300f3ee539e586889436b9",
                "sha256:049d5900e442d4cc0fd2afd146786b429151e2b29adebed28e6376026ab0ee0b",
                "sha256:0eb9e62a48cc818b1719b5035042310c7e4f57b01f5283b32998c68c2f1c6a7c",
                "sha256:255d10c2c9059964f6ebb5c900a830fc8a089731dda94a5cc873f673193d208b",
                "sha256:358cc59e4e02a15d3725f204f2eb5777fc10595e2d9a9c4c8d82292f49af6d41",
                "sha256:41f1b737d5f97f1e2af23d16fac6c0b8572f9c7ea73054f1258ca57f4f97cb80",
                "sha256:6a5129576a2cf925cd100e06ead5f9ae4c86db70a854fb91cedb8d680112734a",
                "sha256:80722b0d56dcb7ca8f75f99d8dadd7c7efd0d2265714d68f871ed437c32d82b3",
                "sha256:88a960e949ec356f7016d84f8262dcff2b842fca5355b4c1be759f5c103b19b3",
                "sha256:97872686223f47d95e914881cb0ca46e1bc622562600043da9edddcb54f2fe1e",
                "sha256:a1df9d22433ab44b7c7e0bd33817134832ae8a8f3d93d9b9719fc032c5b20e96",
                "sha256:ad385fbb9754023d17be14dd5aa67efff07f43c5df7f93118aef3c20e635ea19",
                "sha256:b2d5ee7ba5c03b735c02e6ae75fd4ff8c831133e7ca078f2963408dc7beac428",
                "sha256:c8c07cd8635d45b28ec53ee695e5ac8b0f9d9a4ae488a8d8ee168fe8fc75ba43",
                "sha256:d44ebc9838b183e8237e7507885d52e8d08c48fdc953fd4a7ee3e56cb9d20977",
                "sha256:dff97b0ee9256f0afdfc9eaa430736cdcdc18899d9a666658f161afd137cf93d",
                "sha256:e47d248d614c68e4b029442de212bdd4f6ae02ae36821de319ae90314ea2578c",
                "sha256:e650b521b429fed3d525428b1401a40051097a5a92c30076c91f36b31717e087"
            ],
            "index": "pypi",
            "version": "==3.7.0"
        },
        "psutil": {
            "hashes": [
                "sha256:23e9cd90db94fbced5151eaaf9033ae9667c033dffe9e709da761c20138d25b6",
                "sha256:27858d688a58cbfdd4434e1c40f6c79eb5014b709e725c180488ccdf2f721729",
                "sha256:354601a1d1a1322ae5920ba397c58d06c29728a15113598d1a8158647aaa5385",
                "sha256:9c3a768486194b4592c7ae9374faa55b37b9877fd9746fb4028cb0ac38fd4c60",
                "sha256:c1fd45931889dc1812ba61a517630d126f6185f688eac1693171c6524901b7de",
                "sha256:d463a142298112426ebd57351b45c39adb41341b91f033aa903fa4c6f76abecc",
                "sha256:e1494d20ffe7891d07d8cb9a8b306c1a38d48b13575265d090fc08910c56d474",
                "sha256:ec4b4b638b84d42fc48139f9352f6c6587ee1018d55253542ee28db7480cc653",
                "sha256:fa0a570e0a30b9dd618bffbece590ae15726b47f9f1eaf7518dfb35f4d7dcd21"
            ],
            "index": "pypi",
            "version": "==5.6.1"
        },
        "python-dateutil": {
            "hashes": [
                "sha256:7e6584c74aeed623791615e26efd690f29817a27c73085b78e4bad02493df2fb",
                "sha256:c89805f6f4d64db21ed966fda138f8a5ed7a4fdbc1a8ee329ce1b74e3c74da9e"
            ],
            "markers": "python_version >= '2.7'",
            "version": "==2.8.0"
        },
        "pytz": {
            "hashes": [
                "sha256:32b0891edff07e28efe91284ed9c31e123d84bea3fd98e1f72be2508f43ef8d9",
                "sha256:d5f05e487007e29e03409f9398d074e158d920d36eb82eaf66fb1136b0c5374c"
            ],
            "version": "==2018.9"
        },
        "pyyaml": {
            "hashes": [
                "sha256:1adecc22f88d38052fb787d959f003811ca858b799590a5eaa70e63dca50308c",
                "sha256:436bc774ecf7c103814098159fbb84c2715d25980175292c648f2da143909f95",
                "sha256:460a5a4248763f6f37ea225d19d5c205677d8d525f6a83357ca622ed541830c2",
                "sha256:5a22a9c84653debfbf198d02fe592c176ea548cccce47553f35f466e15cf2fd4",
                "sha256:7a5d3f26b89d688db27822343dfa25c599627bc92093e788956372285c6298ad",
                "sha256:9372b04a02080752d9e6f990179a4ab840227c6e2ce15b95e1278456664cf2ba",
                "sha256:a5dcbebee834eaddf3fa7366316b880ff4062e4bcc9787b78c7fbb4a26ff2dd1",
                "sha256:aee5bab92a176e7cd034e57f46e9df9a9862a71f8f37cad167c6fc74c65f5b4e",
                "sha256:c51f642898c0bacd335fc119da60baae0824f2cde95b0330b56c0553439f0673",
                "sha256:c68ea4d3ba1705da1e0d85da6684ac657912679a649e8868bd850d2c299cce13",
                "sha256:e23d0cc5299223dcc37885dae624f382297717e459ea24053709675a976a3e19"
            ],
            "version": "==5.1"
        },
        "s3transfer": {
            "hashes": [
                "sha256:7b9ad3213bff7d357f888e0fab5101b56fa1a0548ee77d121c3a3dbfbef4cb2e",
                "sha256:f23d5cb7d862b104401d9021fc82e5fa0e0cf57b7660a1331425aab0c691d021"
            ],
            "version": "==0.2.0"
        },
        "six": {
            "hashes": [
                "sha256:3350809f0555b11f552448330d0b52d5f24c91a322ea4a15ef22629740f3761c",
                "sha256:d16a0141ec1a18405cd4ce8b4613101da75da0e9a7aec5bdd4fa804d0e0eba73"
            ],
            "version": "==1.12.0"
        },
        "toml": {
            "hashes": [
                "sha256:229f81c57791a41d65e399fc06bf0848bab550a9dfd5ed66df18ce5f05e73d5c",
                "sha256:235682dd292d5899d361a811df37e04a8828a5b1da3115886b73cf81ebc9100e"
            ],
            "index": "pypi",
            "version": "==0.10.0"
        },
        "tornado": {
            "hashes": [
                "sha256:0662d28b1ca9f67108c7e3b77afabfb9c7e87bde174fbda78186ecedc2499a9d",
                "sha256:4e5158d97583502a7e2739951553cbd88a72076f152b4b11b64b9a10c4c49409",
                "sha256:732e836008c708de2e89a31cb2fa6c0e5a70cb60492bee6f1ea1047500feaf7f",
                "sha256:8154ec22c450df4e06b35f131adc4f2f3a12ec85981a203301d310abf580500f",
                "sha256:8e9d728c4579682e837c92fdd98036bd5cdefa1da2aaf6acf26947e6dd0c01c5",
                "sha256:d4b3e5329f572f055b587efc57d29bd051589fb5a43ec8898c77a47ec2fa2bbb",
                "sha256:e5f2585afccbff22390cddac29849df463b252b711aa2ce7c5f3f342a5b3b444"
            ],
            "index": "pypi",
            "version": "==5.1.1"
        },
        "tzlocal": {
            "hashes": [
                "sha256:4ebeb848845ac898da6519b9b31879cf13b6626f7184c496037b818e238f2c4e"
            ],
            "index": "pypi",
            "version": "==1.5.1"
        },
        "urllib3": {
            "hashes": [
                "sha256:61bf29cada3fc2fbefad4fdf059ea4bd1b4a86d2b6d15e1c7c0b582b9752fe39",
                "sha256:de9529817c93f27c8ccbfead6985011db27bd0ddfcdb2d86f3f663385c6a9c22"
            ],
            "markers": "python_version >= '3.4'",
            "version": "==1.24.1"
        },
        "watchdog": {
            "hashes": [
                "sha256:965f658d0732de3188211932aeb0bb457587f04f63ab4c1e33eab878e9de961d"
            ],
            "index": "pypi",
            "version": "==0.9.0"
        }
    },
    "develop": {
        "alabaster": {
            "hashes": [
                "sha256:446438bdcca0e05bd45ea2de1668c1d9b032e1a9154c2c259092d77031ddd359",
                "sha256:a661d72d58e6ea8a57f7a86e37d86716863ee5e92788398526d58b26a4e4dc02"
            ],
            "version": "==0.7.12"
        },
        "altair": {
            "hashes": [
                "sha256:1fffa057bada5474d733641043edb64182beff71faa2a1b0e68f07f575ebed7c",
                "sha256:ec62eb75df5adb619b9651dbefbdc130e37004508c7ca48da21863100ab114d3"
            ],
            "index": "pypi",
            "version": "==2.4.1"
        },
        "atomicwrites": {
            "hashes": [
                "sha256:03472c30eb2c5d1ba9227e4c2ca66ab8287fbfbbda3888aa93dc2e28fc6811b4",
                "sha256:75a9445bac02d8d058d5e1fe689654ba5a6556a1dfd8ce6ec55a0ed79866cfa6"
            ],
            "version": "==1.3.0"
        },
        "attrs": {
            "hashes": [
                "sha256:69c0dbf2ed392de1cb5ec704444b08a5ef81680a61cb899dc08127123af36a79",
                "sha256:f0b870f674851ecbfbbbd364d6b5cbdff9dcedbc7f3f5e18a6891057f21fe399"
            ],
            "version": "==19.1.0"
        },
        "babel": {
            "hashes": [
                "sha256:6778d85147d5d85345c14a26aada5e478ab04e39b078b0745ee6870c2b5cf669",
                "sha256:8cba50f48c529ca3fa18cf81fa9403be176d374ac4d60738b839122dfaaa3d23"
            ],
            "version": "==2.6.0"
        },
        "bleach": {
            "hashes": [
                "sha256:213336e49e102af26d9cde77dd2d0397afabc5a6bf2fed985dc35b5d1e285a16",
                "sha256:3fdf7f77adcf649c9911387df51254b813185e32b2c6619f690b593a617e19fa"
            ],
            "version": "==3.1.0"
        },
        "certifi": {
            "hashes": [
                "sha256:59b7658e26ca9c7339e00f8f4636cdfe59d34fa37b9b04f6f9e9926b3cece1a5",
                "sha256:b26104d6835d1f5e49452a26eb2ff87fe7090b89dfcaee5ea2212697e1e1d7ae"
            ],
            "version": "==2019.3.9"
        },
        "chardet": {
            "hashes": [
                "sha256:84ab92ed1c4d4f16916e05906b6b75a6c0fb5db821cc65e70cbd64a3e2a5eaae",
                "sha256:fc323ffcaeaed0e0a02bf4d117757b98aed530d9ed4531e3e15460124c106691"
            ],
            "version": "==3.0.4"
        },
        "commonmark": {
            "hashes": [
                "sha256:9f6dda7876b2bb88dd784440166f4bc8e56cb2b2551264051123bacb0b6c1d8a",
                "sha256:abcbc854e0eae5deaf52ae5e328501b78b4a0758bf98ac8bb792fce993006084"
            ],
            "version": "==0.8.1"
        },
        "coverage": {
            "hashes": [
                "sha256:3684fabf6b87a369017756b551cef29e505cb155ddb892a7a29277b978da88b9",
                "sha256:39e088da9b284f1bd17c750ac672103779f7954ce6125fd4382134ac8d152d74",
                "sha256:3c205bc11cc4fcc57b761c2da73b9b72a59f8d5ca89979afb0c1c6f9e53c7390",
                "sha256:465ce53a8c0f3a7950dfb836438442f833cf6663d407f37d8c52fe7b6e56d7e8",
                "sha256:48020e343fc40f72a442c8a1334284620f81295256a6b6ca6d8aa1350c763bbe",
                "sha256:5296fc86ab612ec12394565c500b412a43b328b3907c0d14358950d06fd83baf",
                "sha256:5f61bed2f7d9b6a9ab935150a6b23d7f84b8055524e7be7715b6513f3328138e",
                "sha256:68a43a9f9f83693ce0414d17e019daee7ab3f7113a70c79a3dd4c2f704e4d741",
                "sha256:6b8033d47fe22506856fe450470ccb1d8ba1ffb8463494a15cfc96392a288c09",
                "sha256:7ad7536066b28863e5835e8cfeaa794b7fe352d99a8cded9f43d1161be8e9fbd",
                "sha256:7bacb89ccf4bedb30b277e96e4cc68cd1369ca6841bde7b005191b54d3dd1034",
                "sha256:839dc7c36501254e14331bcb98b27002aa415e4af7ea039d9009409b9d2d5420",
                "sha256:8f9a95b66969cdea53ec992ecea5406c5bd99c9221f539bca1e8406b200ae98c",
                "sha256:932c03d2d565f75961ba1d3cec41ddde00e162c5b46d03f7423edcb807734eab",
                "sha256:988529edadc49039d205e0aa6ce049c5ccda4acb2d6c3c5c550c17e8c02c05ba",
                "sha256:998d7e73548fe395eeb294495a04d38942edb66d1fa61eb70418871bc621227e",
                "sha256:9de60893fb447d1e797f6bf08fdf0dbcda0c1e34c1b06c92bd3a363c0ea8c609",
                "sha256:9e80d45d0c7fcee54e22771db7f1b0b126fb4a6c0a2e5afa72f66827207ff2f2",
                "sha256:a545a3dfe5082dc8e8c3eb7f8a2cf4f2870902ff1860bd99b6198cfd1f9d1f49",
                "sha256:a5d8f29e5ec661143621a8f4de51adfb300d7a476224156a39a392254f70687b",
                "sha256:aca06bfba4759bbdb09bf52ebb15ae20268ee1f6747417837926fae990ebc41d",
                "sha256:bb23b7a6fd666e551a3094ab896a57809e010059540ad20acbeec03a154224ce",
                "sha256:bfd1d0ae7e292105f29d7deaa9d8f2916ed8553ab9d5f39ec65bcf5deadff3f9",
                "sha256:c62ca0a38958f541a73cf86acdab020c2091631c137bd359c4f5bddde7b75fd4",
                "sha256:c709d8bda72cf4cd348ccec2a4881f2c5848fd72903c185f363d361b2737f773",
                "sha256:c968a6aa7e0b56ecbd28531ddf439c2ec103610d3e2bf3b75b813304f8cb7723",
                "sha256:df785d8cb80539d0b55fd47183264b7002077859028dfe3070cf6359bf8b2d9c",
                "sha256:f406628ca51e0ae90ae76ea8398677a921b36f0bd71aab2099dfed08abd0322f",
                "sha256:f46087bbd95ebae244a0eda01a618aff11ec7a069b15a3ef8f6b520db523dcf1",
                "sha256:f8019c5279eb32360ca03e9fac40a12667715546eed5c5eb59eb381f2f501260",
                "sha256:fc5f4d209733750afd2714e9109816a29500718b32dd9a5db01c0cb3a019b96a"
            ],
            "version": "==4.5.3"
        },
        "docutils": {
            "hashes": [
                "sha256:02aec4bd92ab067f6ff27a38a38a41173bf01bed8f89157768c1573f53e474a6",
                "sha256:51e64ef2ebfb29cae1faa133b3710143496eca21c530f3f71424d77687764274",
                "sha256:7a4bd47eaf6596e1295ecb11361139febe29b084a87bf005bf899f9a42edc3c6"
            ],
            "index": "pypi",
            "version": "==0.14"
        },
        "entrypoints": {
            "hashes": [
                "sha256:589f874b313739ad35be6e0cd7efde2a4e9b6fea91edcc34e58ecbb8dbe56d19",
                "sha256:c70dd71abe5a8c85e55e12c19bd91ccfeec11a6e99044204511f9ed547d48451"
            ],
            "version": "==0.3"
        },
        "flake8": {
            "hashes": [
                "sha256:859996073f341f2670741b51ec1e67a01da142831aa1fdc6242dbf88dffbe661",
                "sha256:a796a115208f5c03b18f332f7c11729812c8c3ded6c46319c59b53efd3819da8"
            ],
            "index": "pypi",
            "version": "==3.7.7"
        },
        "future": {
            "hashes": [
                "sha256:67045236dcfd6816dc439556d009594abf643e5eb48992e36beac09c2ca659b8"
            ],
            "index": "pypi",
            "version": "==0.17.1"
        },
        "idna": {
            "hashes": [
                "sha256:c357b3f628cf53ae2c4c05627ecc484553142ca23264e593d327bcde5e9c3407",
                "sha256:ea8b7f6188e6fa117537c3df7da9fc686d485087abf6ac197f9c46432f7e4a3c"
            ],
            "version": "==2.8"
        },
        "imagesize": {
            "hashes": [
                "sha256:3f349de3eb99145973fefb7dbe38554414e5c30abd0c8e4b970a7c9d09f3a1d8",
                "sha256:f3832918bc3c66617f92e35f5d70729187676313caa60c187eb0f28b8fe5e3b5"
            ],
            "version": "==1.1.0"
        },
        "jinja2": {
            "hashes": [
                "sha256:74c935a1b8bb9a3947c50a54766a969d4846290e1e788ea44c1392163723c3bd",
                "sha256:f84be1bb0040caca4cea721fcbbbbd61f9be9464ca236387158b0feea01914a4"
            ],
            "version": "==2.10"
        },
        "jsonschema": {
            "hashes": [
                "sha256:0c0a81564f181de3212efa2d17de1910f8732fa1b71c42266d983cd74304e20d",
                "sha256:a5f6559964a3851f59040d3b961de5e68e70971afb88ba519d27e6a039efff1a"
            ],
            "version": "==3.0.1"
        },
        "markupsafe": {
            "hashes": [
                "sha256:00bc623926325b26bb9605ae9eae8a215691f33cae5df11ca5424f06f2d1f473",
                "sha256:09027a7803a62ca78792ad89403b1b7a73a01c8cb65909cd876f7fcebd79b161",
                "sha256:09c4b7f37d6c648cb13f9230d847adf22f8171b1ccc4d5682398e77f40309235",
                "sha256:1027c282dad077d0bae18be6794e6b6b8c91d58ed8a8d89a89d59693b9131db5",
                "sha256:24982cc2533820871eba85ba648cd53d8623687ff11cbb805be4ff7b4c971aff",
                "sha256:29872e92839765e546828bb7754a68c418d927cd064fd4708fab9fe9c8bb116b",
                "sha256:43a55c2930bbc139570ac2452adf3d70cdbb3cfe5912c71cdce1c2c6bbd9c5d1",
                "sha256:46c99d2de99945ec5cb54f23c8cd5689f6d7177305ebff350a58ce5f8de1669e",
                "sha256:500d4957e52ddc3351cabf489e79c91c17f6e0899158447047588650b5e69183",
                "sha256:535f6fc4d397c1563d08b88e485c3496cf5784e927af890fb3c3aac7f933ec66",
                "sha256:62fe6c95e3ec8a7fad637b7f3d372c15ec1caa01ab47926cfdf7a75b40e0eac1",
                "sha256:6dd73240d2af64df90aa7c4e7481e23825ea70af4b4922f8ede5b9e35f78a3b1",
                "sha256:717ba8fe3ae9cc0006d7c451f0bb265ee07739daf76355d06366154ee68d221e",
                "sha256:79855e1c5b8da654cf486b830bd42c06e8780cea587384cf6545b7d9ac013a0b",
                "sha256:7c1699dfe0cf8ff607dbdcc1e9b9af1755371f92a68f706051cc8c37d447c905",
                "sha256:88e5fcfb52ee7b911e8bb6d6aa2fd21fbecc674eadd44118a9cc3863f938e735",
                "sha256:8defac2f2ccd6805ebf65f5eeb132adcf2ab57aa11fdf4c0dd5169a004710e7d",
                "sha256:98c7086708b163d425c67c7a91bad6e466bb99d797aa64f965e9d25c12111a5e",
                "sha256:9add70b36c5666a2ed02b43b335fe19002ee5235efd4b8a89bfcf9005bebac0d",
                "sha256:9bf40443012702a1d2070043cb6291650a0841ece432556f784f004937f0f32c",
                "sha256:ade5e387d2ad0d7ebf59146cc00c8044acbd863725f887353a10df825fc8ae21",
                "sha256:b00c1de48212e4cc9603895652c5c410df699856a2853135b3967591e4beebc2",
                "sha256:b1282f8c00509d99fef04d8ba936b156d419be841854fe901d8ae224c59f0be5",
                "sha256:b2051432115498d3562c084a49bba65d97cf251f5a331c64a12ee7e04dacc51b",
                "sha256:ba59edeaa2fc6114428f1637ffff42da1e311e29382d81b339c1817d37ec93c6",
                "sha256:c8716a48d94b06bb3b2524c2b77e055fb313aeb4ea620c8dd03a105574ba704f",
                "sha256:cd5df75523866410809ca100dc9681e301e3c27567cf498077e8551b6d20e42f",
                "sha256:e249096428b3ae81b08327a63a485ad0878de3fb939049038579ac0ef61e17e7"
            ],
            "version": "==1.1.1"
        },
        "mccabe": {
            "hashes": [
                "sha256:ab8a6258860da4b6677da4bd2fe5dc2c659cff31b3ee4f7f5d64e79735b80d42",
                "sha256:dd8d182285a0fe56bace7f45b5e7d1a6ebcbf524e8f3bd87eb0f125271b8831f"
            ],
            "version": "==0.6.1"
        },
        "mock": {
            "hashes": [
                "sha256:5ce3c71c5545b472da17b72268978914d0252980348636840bd34a00b5cc96c1",
                "sha256:b158b6df76edd239b8208d481dc46b6afd45a846b7812ff0ce58971cf5bc8bba"
            ],
            "index": "pypi",
            "version": "==2.0.0"
        },
        "more-itertools": {
            "hashes": [
                "sha256:0125e8f60e9e031347105eb1682cef932f5e97d7b9a1a28d9bf00c22a5daef40",
                "sha256:590044e3942351a1bdb1de960b739ff4ce277960f2425ad4509446dbace8d9d1"
            ],
            "markers": "python_version > '2.7'",
            "version": "==6.0.0"
        },
        "numpy": {
            "hashes": [
                "sha256:1980f8d84548d74921685f68096911585fee393975f53797614b34d4f409b6da",
                "sha256:22752cd809272671b273bb86df0f505f505a12368a3a5fc0aa811c7ece4dfd5c",
                "sha256:23cc40313036cffd5d1873ef3ce2e949bdee0646c5d6f375bf7ee4f368db2511",
                "sha256:2b0b118ff547fecabc247a2668f48f48b3b1f7d63676ebc5be7352a5fd9e85a5",
                "sha256:3a0bd1edf64f6a911427b608a894111f9fcdb25284f724016f34a84c9a3a6ea9",
                "sha256:3f25f6c7b0d000017e5ac55977a3999b0b1a74491eacb3c1aa716f0e01f6dcd1",
                "sha256:4061c79ac2230594a7419151028e808239450e676c39e58302ad296232e3c2e8",
                "sha256:560ceaa24f971ab37dede7ba030fc5d8fa173305d94365f814d9523ffd5d5916",
                "sha256:62be044cd58da2a947b7e7b2252a10b42920df9520fc3d39f5c4c70d5460b8ba",
                "sha256:6c692e3879dde0b67a9dc78f9bfb6f61c666b4562fd8619632d7043fb5b691b0",
                "sha256:6f65e37b5a331df950ef6ff03bd4136b3c0bbcf44d4b8e99135d68a537711b5a",
                "sha256:7a78cc4ddb253a55971115f8320a7ce28fd23a065fc33166d601f51760eecfa9",
                "sha256:80a41edf64a3626e729a62df7dd278474fc1726836552b67a8c6396fd7e86760",
                "sha256:893f4d75255f25a7b8516feb5766c6b63c54780323b9bd4bc51cdd7efc943c73",
                "sha256:972ea92f9c1b54cc1c1a3d8508e326c0114aaf0f34996772a30f3f52b73b942f",
                "sha256:9f1d4865436f794accdabadc57a8395bd3faa755449b4f65b88b7df65ae05f89",
                "sha256:9f4cd7832b35e736b739be03b55875706c8c3e5fe334a06210f1a61e5c2c8ca5",
                "sha256:adab43bf657488300d3aeeb8030d7f024fcc86e3a9b8848741ea2ea903e56610",
                "sha256:bd2834d496ba9b1bdda3a6cf3de4dc0d4a0e7be306335940402ec95132ad063d",
                "sha256:d20c0360940f30003a23c0adae2fe50a0a04f3e48dc05c298493b51fd6280197",
                "sha256:d3b3ed87061d2314ff3659bb73896e622252da52558f2380f12c421fbdee3d89",
                "sha256:dc235bf29a406dfda5790d01b998a1c01d7d37f449128c0b1b7d1c89a84fae8b",
                "sha256:fb3c83554f39f48f3fa3123b9c24aecf681b1c289f9334f8215c1d3c8e2f6e5b"
            ],
            "index": "pypi",
            "version": "==1.16.2"
        },
        "packaging": {
            "hashes": [
                "sha256:0c98a5d0be38ed775798ece1b9727178c4469d9c3b4ada66e8e6b7849f8732af",
                "sha256:9e1cbf8c12b1f1ce0bb5344b8d7ecf66a6f8a6e91bcb0c84593ed6d3ab5c4ab3"
            ],
            "version": "==19.0"
        },
        "pandas": {
            "hashes": [
                "sha256:071e42b89b57baa17031af8c6b6bbd2e9a5c68c595bc6bf9adabd7a9ed125d3b",
                "sha256:17450e25ae69e2e6b303817bdf26b2cd57f69595d8550a77c308be0cd0fd58fa",
                "sha256:17916d818592c9ec891cbef2e90f98cc85e0f1e89ed0924c9b5220dc3209c846",
                "sha256:2538f099ab0e9f9c9d09bbcd94b47fd889bad06dc7ae96b1ed583f1dc1a7a822",
                "sha256:366f30710172cb45a6b4f43b66c220653b1ea50303fbbd94e50571637ffb9167",
                "sha256:42e5ad741a0d09232efbc7fc648226ed93306551772fc8aecc6dce9f0e676794",
                "sha256:4e718e7f395ba5bfe8b6f6aaf2ff1c65a09bb77a36af6394621434e7cc813204",
                "sha256:4f919f409c433577a501e023943e582c57355d50a724c589e78bc1d551a535a2",
                "sha256:4fe0d7e6438212e839fc5010c78b822664f1a824c0d263fd858f44131d9166e2",
                "sha256:5149a6db3e74f23dc3f5a216c2c9ae2e12920aa2d4a5b77e44e5b804a5f93248",
                "sha256:627594338d6dd995cfc0bacd8e654cd9e1252d2a7c959449228df6740d737eb8",
                "sha256:83c702615052f2a0a7fb1dd289726e29ec87a27272d775cb77affe749cca28f8",
                "sha256:8c872f7fdf3018b7891e1e3e86c55b190e6c5cee70cab771e8f246c855001296",
                "sha256:90f116086063934afd51e61a802a943826d2aac572b2f7d55caaac51c13db5b5",
                "sha256:a3352bacac12e1fc646213b998bce586f965c9d431773d9e91db27c7c48a1f7d",
                "sha256:bcdd06007cca02d51350f96debe51331dec429ac8f93930a43eb8fb5639e3eb5",
                "sha256:c1bd07ebc15285535f61ddd8c0c75d0d6293e80e1ee6d9a8d73f3f36954342d0",
                "sha256:c9a4b7c55115eb278c19aa14b34fcf5920c8fe7797a09b7b053ddd6195ea89b3",
                "sha256:cc8fc0c7a8d5951dc738f1c1447f71c43734244453616f32b8aa0ef6013a5dfb",
                "sha256:d7b460bc316064540ce0c41c1438c416a40746fd8a4fb2999668bf18f3c4acf1"
            ],
            "index": "pypi",
            "version": "==0.24.2"
        },
        "pbr": {
            "hashes": [
                "sha256:8257baf496c8522437e8a6cfe0f15e00aedc6c0e0e7c9d55eeeeab31e0853843",
                "sha256:8c361cc353d988e4f5b998555c88098b9d5964c2e11acf7b0d21925a66bb5824"
            ],
            "version": "==5.1.3"
        },
        "pipenv": {
            "hashes": [
                "sha256:56ad5f5cb48f1e58878e14525a6e3129d4306049cb76d2f6a3e95df0d5fc6330",
                "sha256:7df8e33a2387de6f537836f48ac6fcd94eda6ed9ba3d5e3fd52e35b5bc7ff49e",
                "sha256:a673e606e8452185e9817a987572b55360f4d28b50831ef3b42ac3cab3fee846"
            ],
            "index": "pypi",
            "version": "==2018.11.26"
        },
        "pkginfo": {
            "hashes": [
                "sha256:7424f2c8511c186cd5424bbf31045b77435b37a8d604990b79d4e70d741148bb",
                "sha256:a6d9e40ca61ad3ebd0b72fbadd4fba16e4c0e4df0428c041e01e06eb6ee71f32"
            ],
            "version": "==1.5.0.1"
        },
        "pluggy": {
            "hashes": [
                "sha256:19ecf9ce9db2fce065a7a0586e07cfb4ac8614fe96edf628a264b1c70116cf8f",
                "sha256:84d306a647cc805219916e62aab89caa97a33a1dd8c342e87a37f91073cd4746"
            ],
            "version": "==0.9.0"
        },
        "py": {
            "hashes": [
                "sha256:64f65755aee5b381cea27766a3a147c3f15b9b6b9ac88676de66ba2ae36793fa",
                "sha256:dc639b046a6e2cff5bbe40194ad65936d6ba360b52b3c3fe1d08a82dd50b5e53"
            ],
            "version": "==1.8.0"
        },
        "pycodestyle": {
            "hashes": [
                "sha256:95a2219d12372f05704562a14ec30bc76b05a5b297b21a5dfe3f6fac3491ae56",
                "sha256:e40a936c9a450ad81df37f549d676d127b1b66000a6c500caa2b085bc0ca976c"
            ],
            "version": "==2.5.0"
        },
        "pyflakes": {
            "hashes": [
                "sha256:17dbeb2e3f4d772725c777fabc446d5634d1038f234e77343108ce445ea69ce0",
                "sha256:d976835886f8c5b31d47970ed689944a0262b5f3afa00a5a7b4dc81e5449f8a2"
            ],
            "version": "==2.1.1"
        },
        "pygments": {
            "hashes": [
                "sha256:5ffada19f6203563680669ee7f53b64dabbeb100eb51b61996085e99c03b284a",
                "sha256:e8218dd399a61674745138520d0d4cf2621d7e032439341bc3f647bff125818d"
            ],
            "version": "==2.3.1"
        },
        "pyparsing": {
            "hashes": [
                "sha256:66c9268862641abcac4a96ba74506e594c884e3f57690a696d21ad8210ed667a",
                "sha256:f6c5ef0d7480ad048c054c37632c67fca55299990fff127850181659eea33fc3"
            ],
            "version": "==2.3.1"
        },
        "pyrsistent": {
            "hashes": [
                "sha256:3ca82748918eb65e2d89f222b702277099aca77e34843c5eb9d52451173970e2"
            ],
            "version": "==0.14.11"
        },
        "pytest": {
            "hashes": [
                "sha256:592eaa2c33fae68c7d75aacf042efc9f77b27c08a6224a4f59beab8d9a420523",
                "sha256:ad3ad5c450284819ecde191a654c09b0ec72257a2c711b9633d677c71c9850c4"
            ],
            "index": "pypi",
            "version": "==4.3.1"
        },
        "pytest-cov": {
            "hashes": [
                "sha256:0ab664b25c6aa9716cbf203b17ddb301932383046082c081b9848a0edf5add33",
                "sha256:230ef817450ab0699c6cc3c9c8f7a829c34674456f2ed8df1fe1d39780f7c87f"
            ],
            "index": "pypi",
            "version": "==2.6.1"
        },
        "python-dateutil": {
            "hashes": [
                "sha256:7e6584c74aeed623791615e26efd690f29817a27c73085b78e4bad02493df2fb",
                "sha256:c89805f6f4d64db21ed966fda138f8a5ed7a4fdbc1a8ee329ce1b74e3c74da9e"
            ],
            "markers": "python_version >= '2.7'",
            "version": "==2.8.0"
        },
        "pytz": {
            "hashes": [
                "sha256:32b0891edff07e28efe91284ed9c31e123d84bea3fd98e1f72be2508f43ef8d9",
                "sha256:d5f05e487007e29e03409f9398d074e158d920d36eb82eaf66fb1136b0c5374c"
            ],
            "version": "==2018.9"
        },
        "readme-renderer": {
            "hashes": [
                "sha256:bb16f55b259f27f75f640acf5e00cf897845a8b3e4731b5c1a436e4b8529202f",
                "sha256:c8532b79afc0375a85f10433eca157d6b50f7d6990f337fa498c96cd4bfc203d"
            ],
            "version": "==24.0"
        },
        "recommonmark": {
            "hashes": [
                "sha256:a520b8d25071a51ae23a27cf6252f2fe387f51bdc913390d83b2b50617f5bb48",
                "sha256:c85228b9b7aea7157662520e74b4e8791c5eacd375332ec68381b52bf10165be"
            ],
            "index": "pypi",
            "version": "==0.5.0"
        },
        "requests": {
            "hashes": [
                "sha256:502a824f31acdacb3a35b6690b5fbf0bc41d63a24a45c4004352b0242707598e",
                "sha256:7bf2a778576d825600030a110f3c0e3e8edc51dfaafe1c146e39a2027784957b"
            ],
            "version": "==2.21.0"
        },
        "requests-toolbelt": {
            "hashes": [
                "sha256:380606e1d10dc85c3bd47bf5a6095f815ec007be7a8b69c878507068df059e6f",
                "sha256:968089d4584ad4ad7c171454f0a5c6dac23971e9472521ea3b6d49d610aa6fc0"
            ],
            "version": "==0.9.1"
        },
        "six": {
            "hashes": [
                "sha256:3350809f0555b11f552448330d0b52d5f24c91a322ea4a15ef22629740f3761c",
                "sha256:d16a0141ec1a18405cd4ce8b4613101da75da0e9a7aec5bdd4fa804d0e0eba73"
            ],
            "version": "==1.12.0"
        },
        "snowballstemmer": {
            "hashes": [
                "sha256:919f26a68b2c17a7634da993d91339e288964f93c274f1343e3bbbe2096e1128",
                "sha256:9f3bcd3c401c3e862ec0ebe6d2c069ebc012ce142cce209c098ccb5b09136e89"
            ],
            "version": "==1.2.1"
        },
        "sphinx": {
            "hashes": [
                "sha256:9f3e17c64b34afc653d7c5ec95766e03043cc6d80b0de224f59b6b6e19d37c3c",
                "sha256:c7658aab75c920288a8cf6f09f244c6cfdae30d82d803ac1634d9f223a80ca08"
            ],
            "index": "pypi",
            "version": "==1.8.5"
        },
        "sphinx-rtd-theme": {
            "hashes": [
                "sha256:00cf895504a7895ee433807c62094cf1e95f065843bf3acd17037c3e9a2becd4",
                "sha256:728607e34d60456d736cc7991fd236afb828b21b82f956c5ea75f94c8414040a"
            ],
            "index": "pypi",
            "version": "==0.4.3"
        },
        "sphinxcontrib-websupport": {
            "hashes": [
                "sha256:68ca7ff70785cbe1e7bccc71a48b5b6d965d79ca50629606c7861a21b206d9dd",
                "sha256:9de47f375baf1ea07cdb3436ff39d7a9c76042c10a769c52353ec46e4e8fc3b9"
            ],
            "version": "==1.1.0"
        },
        "testfixtures": {
            "hashes": [
                "sha256:1ff15abd7c93a25c25e707e15bc245fb3d5723e43ce114e8fd6f72cff17926c8",
                "sha256:30cceb538d15f17b8bf253b7f0350d5a19dd50dc55fb10902c3fc7e90d7d58ff"
            ],
            "index": "pypi",
            "version": "==6.6.1"
        },
        "toolz": {
            "hashes": [
                "sha256:929f0a7ea7f61c178bd951bdae93920515d3fbdbafc8e6caf82d752b9b3b31c9"
            ],
            "version": "==0.9.0"
        },
        "tqdm": {
            "hashes": [
                "sha256:d385c95361699e5cf7622485d9b9eae2d4864b21cd5a2374a9c381ffed701021",
                "sha256:e22977e3ebe961f72362f6ddfb9197cc531c9737aaf5f607ef09740c849ecd05"
            ],
            "version": "==4.31.1"
        },
        "twine": {
            "hashes": [
                "sha256:0fb0bfa3df4f62076cab5def36b1a71a2e4acb4d1fa5c97475b048117b1a6446",
                "sha256:d6c29c933ecfc74e9b1d9fa13aa1f87c5d5770e119f5a4ce032092f0ff5b14dc"
            ],
            "index": "pypi",
            "version": "==1.13.0"
        },
        "urllib3": {
            "hashes": [
                "sha256:61bf29cada3fc2fbefad4fdf059ea4bd1b4a86d2b6d15e1c7c0b582b9752fe39",
                "sha256:de9529817c93f27c8ccbfead6985011db27bd0ddfcdb2d86f3f663385c6a9c22"
            ],
            "markers": "python_version >= '3.4'",
            "version": "==1.24.1"
        },
        "virtualenv": {
            "hashes": [
                "sha256:6aebaf4dd2568a0094225ebbca987859e369e3e5c22dc7d52e5406d504890417",
                "sha256:984d7e607b0a5d1329425dd8845bd971b957424b5ba664729fab51ab8c11bc39"
            ],
            "version": "==16.4.3"
        },
        "virtualenv-clone": {
            "hashes": [
                "sha256:217bd3f0880c9f85672c0bcc9ad9e0354ab7dfa89c2f117e63aa878b4279f5bf",
                "sha256:316c8a05432a7adb5e461709759aca18c51433ffc2c33e2e80c9e51c452d339f",
                "sha256:f2a07ed255f3abaceef8c8442512d8cdb2ba9f867e212d8a51680c7790a85033"
            ],
            "version": "==0.5.1"
        },
        "webencodings": {
            "hashes": [
                "sha256:a0af1213f3c2226497a97e2b3aa01a7e4bee4f403f95be16fc9acd2947514a78",
                "sha256:b36a1c245f2d304965eb4e0a82848379241dc04b865afcc4aab16748587e1923"
            ],
            "version": "==0.5.1"
        },
        "wheel": {
            "hashes": [
                "sha256:66a8fd76f28977bb664b098372daef2b27f60dc4d1688cfab7b37a09448f0e9d",
                "sha256:8eb4a788b3aec8abf5ff68d4165441bc57420c9f64ca5f471f58c3969fe08668"
            ],
            "index": "pypi",
            "version": "==0.33.1"
        }
    }
}<|MERGE_RESOLUTION|>--- conflicted
+++ resolved
@@ -41,21 +41,6 @@
         },
         "boto3": {
             "hashes": [
-<<<<<<< HEAD
-                "sha256:1b4a86e1167ba7cbb9dbf2a0a0b86447b35a2b901ae5aace75b8196631680957",
-                "sha256:f5b12367c530dac45782251b672f1e911da5c74285f89850b0f4f5694b8c388c"
-            ],
-            "index": "pypi",
-            "version": "==1.9.115"
-        },
-        "botocore": {
-            "hashes": [
-                "sha256:7c8ec120bc5bcc4076aebd7dac3a679777ff3a3ce3263c64d7342ea7982b578c",
-                "sha256:f4607f8800f87fd8eacd450699666f92d7fbc48fbb757903ad56825ce08e072a"
-            ],
-            "index": "pypi",
-            "version": "==1.12.115"
-=======
                 "sha256:25bf66529b94fc9b89928fd5fd004d4a15c7e9603b44692e9652b8fc526699c3",
                 "sha256:60b6f8ce0f2213b070ad67851466b7e8467061efe9536df467f61402c2110a9f"
             ],
@@ -69,7 +54,6 @@
             ],
             "index": "pypi",
             "version": "==1.12.119"
->>>>>>> c3ea5db4
         },
         "click": {
             "hashes": [
