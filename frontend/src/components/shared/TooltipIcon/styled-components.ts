--- conflicted
+++ resolved
@@ -21,14 +21,7 @@
   maxWidth: `calc(${theme.sizes.contentMaxWidth} - 4rem)`,
   maxHeight: "300px",
   overflow: "auto",
-<<<<<<< HEAD
-  paddingTop: theme.spacing.sm,
-  paddingBottom: theme.spacing.sm,
-  paddingRight: theme.spacing.lg,
-  paddingLeft: theme.spacing.lg,
-=======
   padding: `${theme.spacing.xs} ${theme.spacing.md}`,
->>>>>>> 50645040
 
   [`@media (max-width: ${theme.breakpoints.sm})`]: {
     maxWidth: `calc(100% - 2rem)`,
