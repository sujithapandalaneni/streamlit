--- conflicted
+++ resolved
@@ -34,11 +34,6 @@
 import Card from "./Card"
 
 import {
-<<<<<<< HEAD
-  StyledBlock,
-  StyledCard,
-=======
->>>>>>> 9763e1d6
   StyledColumn,
   StyledHorizontalBlock,
   StyledVerticalBlock,
@@ -85,27 +80,11 @@
   // allowed to be a VerticalBlock). Other other elements go inside *that*.
   const child = <BlockType {...childProps} />
 
-<<<<<<< HEAD
-    if (node.deltaBlock.card) {
-      return (
-        <StyledCard
-          key={index}
-          data-testid="stCard"
-          width={width}
-          isEmpty={node.isEmpty}
-        >
-          {child}
-        </StyledCard>
-      )
-    }
-
-=======
   if (node.deltaBlock.type === "form") {
     const { formId, clearOnSubmit } = node.deltaBlock.form as BlockProto.Form
     const submitButtonCount = props.formsData.submitButtonCount.get(formId)
     const hasSubmitButton =
       submitButtonCount !== undefined && submitButtonCount > 0
->>>>>>> 9763e1d6
     return (
       <Form
         formId={formId}
