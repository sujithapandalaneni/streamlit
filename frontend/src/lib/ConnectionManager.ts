--- conflicted
+++ resolved
@@ -110,17 +110,7 @@
 
   private async connect(): Promise<void> {
     try {
-<<<<<<< HEAD
       this.connection = await this.connectToRunningServer()
-=======
-      if (IS_SHARED_REPORT) {
-        const { query } = url.parse(window.location.href, true)
-        const sessionId = query.id as string
-        this.connection = await this.connectBasedOnManifest(sessionId)
-      } else {
-        this.connection = await this.connectToRunningServer()
-      }
->>>>>>> fb4c0ea1
     } catch (err) {
       logError(err.message)
       this.setConnectionState(
