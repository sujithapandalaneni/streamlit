--- conflicted
+++ resolved
@@ -121,10 +121,7 @@
           break;
         case 'float_64Index':
           tickFormatter = float => float.toFixed(2);
-<<<<<<< HEAD
-=======
-          break;
->>>>>>> 1c8d483d
+          break;
         default:
           break;
       }
